--- conflicted
+++ resolved
@@ -55,22 +55,14 @@
 	$(info Done!)
 
 $(BUILDDIR)/$(BINARY_NAME): $(GOFILES) | $(BUILDDIR)
-<<<<<<< HEAD
-	@cd $(BASE)/cmd/$(BINARY_NAME) && CGO_ENABLED=0 $(GO) build -o $(BUILDDIR)/$(BINARY_NAME) -v
-=======
 	@cd $(BASE)/cmd/$(BINARY_NAME) && CGO_ENABLED=0 $(GO) build -o $(BUILDDIR)/$(BINARY_NAME) -tags no_openssl -v
->>>>>>> 4dcc2db0
 
 
 # Tools
 
 GOLANGCILINT = $(GOBIN)/golangci-lint
 $(GOLANGCILINT): | $(BASE) ; $(info  Installing golangci-lint...)
-<<<<<<< HEAD
-	$Q go install github.com/golangci/golangci-lint/cmd/golangci-lint@v1.45
-=======
 	$Q go install github.com/golangci/golangci-lint/cmd/golangci-lint@v1.52.2
->>>>>>> 4dcc2db0
 
 GOCOVMERGE = $(GOBIN)/gocovmerge
 $(GOCOVMERGE): | $(BASE) ; $(info  Building gocovmerge...)
