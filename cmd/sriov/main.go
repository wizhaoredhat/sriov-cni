--- conflicted
+++ resolved
@@ -84,11 +84,7 @@
 				return err
 			})
 			if err == nil {
-<<<<<<< HEAD
-				_ = sm.ReleaseVF(netConf, args.IfName, args.ContainerID, netns)
-=======
 				_ = sm.ReleaseVF(netConf, args.IfName, netns)
->>>>>>> 4dcc2db0
 			}
 			// Reset the VF if failure occurs before the netconf is cached
 			_ = sm.ResetVFConfig(netConf)
@@ -105,19 +101,11 @@
 	}}
 
 	if !netConf.DPDKMode {
-<<<<<<< HEAD
-		macAddr, err = sm.SetupVF(netConf, args.IfName, args.ContainerID, netns)
-=======
 		err = sm.SetupVF(netConf, args.IfName, netns)
->>>>>>> 4dcc2db0
 
 		if err != nil {
 			return fmt.Errorf("failed to set up pod interface %q from the device %q: %v", args.IfName, netConf.Master, err)
 		}
-<<<<<<< HEAD
-		result.Interfaces[0].Mac = macAddr
-=======
->>>>>>> 4dcc2db0
 	}
 
 	result.Interfaces[0].Mac = config.GetMacAddressForResult(netConf)
@@ -272,11 +260,7 @@
 	return nil
 }
 
-<<<<<<< HEAD
-func cmdCheck(args *skel.CmdArgs) error {
-=======
 func cmdCheck(_ *skel.CmdArgs) error {
->>>>>>> 4dcc2db0
 	return nil
 }
 
