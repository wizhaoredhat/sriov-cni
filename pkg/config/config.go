package config

import (
	"encoding/json"
	"fmt"
	"path/filepath"
	"strings"

	"github.com/containernetworking/cni/pkg/skel"
	sriovtypes "github.com/k8snetworkplumbingwg/sriov-cni/pkg/types"
	"github.com/k8snetworkplumbingwg/sriov-cni/pkg/utils"
)

var (
	// DefaultCNIDir used for caching NetConf
	DefaultCNIDir = "/var/lib/cni/sriov"
)

// LoadConf parses and validates stdin netconf and returns NetConf object
func LoadConf(bytes []byte) (*sriovtypes.NetConf, error) {
	n := &sriovtypes.NetConf{}
	if err := json.Unmarshal(bytes, n); err != nil {
		return nil, fmt.Errorf("LoadConf(): failed to load netconf: %v", err)
	}

	// DeviceID takes precedence; if we are given a VF pciaddr then work from there
	if n.DeviceID != "" {
		// Get rest of the VF information
		pfName, vfID, err := getVfInfo(n.DeviceID)
		if err != nil {
			return nil, fmt.Errorf("LoadConf(): failed to get VF information: %q", err)
		}
		n.VFID = vfID
		n.Master = pfName
	} else {
		return nil, fmt.Errorf("LoadConf(): VF pci addr is required")
	}

	allocator := utils.NewPCIAllocator(DefaultCNIDir)
	// Check if the device is already allocated.
	// This is to prevent issues where kubelet request to delete a pod and in the same time a new pod using the same
	// vf is started. we can have an issue where the cmdDel of the old pod is called AFTER the cmdAdd of the new one
	// This will block the new pod creation until the cmdDel is done.
	isAllocated, err := allocator.IsAllocated(n.DeviceID)
	if err != nil {
		return n, err
	}

	if isAllocated {
		return n, fmt.Errorf("pci address %s is already allocated", n.DeviceID)
	}

	// Assuming VF is netdev interface; Get interface name(s)
	hostIFNames, err := utils.GetVFLinkNames(n.DeviceID)
	if err != nil || hostIFNames == "" {
		// VF interface not found; check if VF has dpdk driver
		hasDpdkDriver, err := utils.HasDpdkDriver(n.DeviceID)
		if err != nil {
			return nil, fmt.Errorf("LoadConf(): failed to detect if VF %s has dpdk driver %q", n.DeviceID, err)
		}
		n.DPDKMode = hasDpdkDriver
	}

	if hostIFNames != "" {
		n.OrigVfState.HostIFName = hostIFNames
	}

	if hostIFNames == "" && !n.DPDKMode {
		return nil, fmt.Errorf("LoadConf(): the VF %s does not have a interface name or a dpdk driver", n.DeviceID)
	}

	if n.Vlan != nil {
		// validate vlan id range
		if *n.Vlan < 0 || *n.Vlan > 4094 {
			return nil, fmt.Errorf("LoadConf(): vlan id %d invalid: value must be in the range 0-4094", *n.Vlan)
		}
	}

	if n.VlanQoS != nil {
		// validate that VLAN QoS is in the 0-7 range
		if *n.VlanQoS < 0 || *n.VlanQoS > 7 {
			return nil, fmt.Errorf("LoadConf(): vlan QoS PCP %d invalid: value must be in the range 0-7", *n.VlanQoS)
		}
	}

	// validate that vlan id is set if vlan qos is set
	if n.VlanQoS != nil && n.Vlan == nil {
		return nil, fmt.Errorf(("LoadConf(): vlan id must be configured to set vlan QoS"))
	}

	// validate non-zero value for vlan id if vlan qos is set to a non-zero value
	if (n.VlanQoS != nil && *n.VlanQoS != 0) && *n.Vlan == 0 {
		return nil, fmt.Errorf("LoadConf(): non-zero vlan id must be configured to set vlan QoS to a non-zero value")
	}

<<<<<<< HEAD
=======
	// validate allMulti parameter
	if n.AllMulti != "" {
		// Can't be set when VF has a dpdk driver
		if n.DPDKMode {
			return nil, fmt.Errorf("LoadConf(): all_multicast cannot be set when VF has a dpdk driver")
		}

		// Verify that the value is supported
		if n.AllMulti != "on" && n.AllMulti != "off" {
			return nil, fmt.Errorf("LoadConf(): invalid all_multicast value: %s", n.AllMulti)
		}

		// validate that both, trust and allMulti are enabled
		// only trusted VFs can enter the all-multicast RX mode
		if n.AllMulti == "on" && n.Trust != "on" {
			return nil, fmt.Errorf("LoadConf(): trust must be enabled to set all_multicast: %s", n.AllMulti)
		}
	}

>>>>>>> 4dcc2db0
	// validate that link state is one of supported values
	if n.LinkState != "" && n.LinkState != "auto" && n.LinkState != "enable" && n.LinkState != "disable" {
		return nil, fmt.Errorf("LoadConf(): invalid link_state value: %s", n.LinkState)
	}

	return n, nil
}

func getVfInfo(vfPci string) (string, int, error) {
	var vfID int

	pf, err := utils.GetPfName(vfPci)
	if err != nil {
		return "", vfID, err
	}

	vfID, err = utils.GetVfid(vfPci, pf)
	if err != nil {
		return "", vfID, err
	}

	return pf, vfID, nil
}

// LoadConfFromCache retrieves cached NetConf returns it along with a handle for removal
func LoadConfFromCache(args *skel.CmdArgs) (*sriovtypes.NetConf, string, error) {
	netConf := &sriovtypes.NetConf{}

	s := []string{args.ContainerID, args.IfName}
	cRef := strings.Join(s, "-")
	cRefPath := filepath.Join(DefaultCNIDir, cRef)

	netConfBytes, err := utils.ReadScratchNetConf(cRefPath)
	if err != nil {
		return nil, "", fmt.Errorf("error reading cached NetConf in %s with name %s", DefaultCNIDir, cRef)
	}

	if err = json.Unmarshal(netConfBytes, netConf); err != nil {
		return nil, "", fmt.Errorf("failed to parse NetConf: %q", err)
	}

	return netConf, cRefPath, nil
}

// GetMacAddressForResult return the mac address we should report to the CNI call return object
// if the device is on kernel mode we report that one back
// if not we check the administrative mac address on the PF
// if it is set and is not zero, report it.
func GetMacAddressForResult(netConf *sriovtypes.NetConf) string {
	if netConf.MAC != "" {
		return netConf.MAC
	}
	if !netConf.DPDKMode {
		return netConf.OrigVfState.EffectiveMAC
	}
	if netConf.OrigVfState.AdminMAC != "00:00:00:00:00:00" {
		return netConf.OrigVfState.AdminMAC
	}

	return ""
}<|MERGE_RESOLUTION|>--- conflicted
+++ resolved
@@ -93,8 +93,6 @@
 		return nil, fmt.Errorf("LoadConf(): non-zero vlan id must be configured to set vlan QoS to a non-zero value")
 	}
 
-<<<<<<< HEAD
-=======
 	// validate allMulti parameter
 	if n.AllMulti != "" {
 		// Can't be set when VF has a dpdk driver
@@ -114,7 +112,6 @@
 		}
 	}
 
->>>>>>> 4dcc2db0
 	// validate that link state is one of supported values
 	if n.LinkState != "" && n.LinkState != "auto" && n.LinkState != "enable" && n.LinkState != "disable" {
 		return nil, fmt.Errorf("LoadConf(): invalid link_state value: %s", n.LinkState)
