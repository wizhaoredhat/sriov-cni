--- conflicted
+++ resolved
@@ -2,12 +2,6 @@
 
 import (
 	"fmt"
-<<<<<<< HEAD
-	"net"
-	"time"
-
-=======
->>>>>>> 4dcc2db0
 	"github.com/containernetworking/plugins/pkg/ns"
 
 	sriovtypes "github.com/k8snetworkplumbingwg/sriov-cni/pkg/types"
@@ -63,20 +57,12 @@
 }
 
 // SetupVF sets up a VF in Pod netns
-<<<<<<< HEAD
-func (s *sriovManager) SetupVF(conf *sriovtypes.NetConf, podifName string, cid string, netns ns.NetNS) (string, error) {
-=======
 func (s *sriovManager) SetupVF(conf *sriovtypes.NetConf, podifName string, netns ns.NetNS) error {
->>>>>>> 4dcc2db0
 	linkName := conf.OrigVfState.HostIFName
 
 	linkObj, err := s.nLink.LinkByName(linkName)
 	if err != nil {
-<<<<<<< HEAD
-		return "", fmt.Errorf("error getting VF netdevice with name %s", linkName)
-=======
 		return fmt.Errorf("error getting VF netdevice with name %s", linkName)
->>>>>>> 4dcc2db0
 	}
 
 	// tempName used as intermediary name to avoid name conflicts
@@ -102,39 +88,6 @@
 		}
 	}
 
-<<<<<<< HEAD
-	macAddress := linkObj.Attrs().HardwareAddr.String()
-	// 3. Set MAC address
-	if conf.MAC != "" {
-		hwaddr, err := net.ParseMAC(conf.MAC)
-		if err != nil {
-			return "", fmt.Errorf("failed to parse MAC address %s: %v", conf.MAC, err)
-		}
-
-		// Save the original effective MAC address before overriding it
-		conf.OrigVfState.EffectiveMAC = linkObj.Attrs().HardwareAddr.String()
-
-		/* Some NIC drivers (i.e. i40e/iavf) set VF MAC address asynchronously
-		   via PF. This means that while the PF could already show the VF with
-		   the desired MAC address, the netdev VF may still have the original
-		   one. If in this window we issue a netdev VF MAC address set, the driver
-		   will return an error and the pod will fail to create.
-		   Other NICs (Mellanox) require explicit netdev VF MAC address so we
-		   cannot skip this part.
-		   Retry up to 5 times; wait 200 milliseconds between retries
-		*/
-		err = utils.Retry(5, 200*time.Millisecond, func() error {
-			return s.nLink.LinkSetHardwareAddr(linkObj, hwaddr)
-		})
-
-		if err != nil {
-			return "", fmt.Errorf("failed to set netlink MAC address to %s: %v", hwaddr, err)
-		}
-		macAddress = conf.MAC
-	}
-
-=======
->>>>>>> 4dcc2db0
 	// 4. Change netns
 	if err := s.nLink.LinkSetNsFd(linkObj, int(netns.Fd())); err != nil {
 		return fmt.Errorf("failed to move IF %s to netns: %q", tempName, err)
@@ -150,9 +103,6 @@
 		// Error is ignored here because enabling this feature is only a performance enhancement.
 		_ = s.utils.EnableArpAndNdiscNotify(podifName)
 
-<<<<<<< HEAD
-		// 7. Bring IF up in Pod netns
-=======
 		// 7. Set allmulticast flag
 		if conf.AllMulti != "" {
 			conf.OrigVfState.AllMulti = linkObj.Attrs().Allmulti != 0
@@ -168,7 +118,6 @@
 		}
 
 		// 8. Bring IF up in Pod netns
->>>>>>> 4dcc2db0
 		if err := s.nLink.LinkSetUp(linkObj); err != nil {
 			return fmt.Errorf("error bringing interface up in container ns: %q", err)
 		}
@@ -183,11 +132,7 @@
 }
 
 // ReleaseVF reset a VF from Pod netns and return it to init netns
-<<<<<<< HEAD
-func (s *sriovManager) ReleaseVF(conf *sriovtypes.NetConf, podifName string, cid string, netns ns.NetNS) error {
-=======
 func (s *sriovManager) ReleaseVF(conf *sriovtypes.NetConf, podifName string, netns ns.NetNS) error {
->>>>>>> 4dcc2db0
 	initns, err := ns.GetCurrentNS()
 	if err != nil {
 		return fmt.Errorf("failed to get init netns: %v", err)
@@ -215,17 +160,6 @@
 			return fmt.Errorf("failed to rename link %s to host name %s: %q", podifName, conf.OrigVfState.HostIFName, err)
 		}
 
-<<<<<<< HEAD
-		// reset effective MAC address
-		if conf.MAC != "" {
-			hwaddr, err := net.ParseMAC(conf.OrigVfState.EffectiveMAC)
-			if err != nil {
-				return fmt.Errorf("failed to parse original effective MAC address %s: %v", conf.OrigVfState.EffectiveMAC, err)
-			}
-
-			if err = s.nLink.LinkSetHardwareAddr(linkObj, hwaddr); err != nil {
-				return fmt.Errorf("failed to restore original effective netlink MAC address %s: %v", hwaddr, err)
-=======
 		if conf.MAC != "" {
 			// reset effective MAC address
 			err = utils.SetVFEffectiveMAC(s.nLink, conf.OrigVfState.HostIFName, conf.OrigVfState.EffectiveMAC)
@@ -244,7 +178,6 @@
 				if err := s.nLink.LinkSetAllmulticastOff(linkObj); err != nil {
 					return fmt.Errorf("error setting allmulticast %s: %v", conf.AllMulti, err)
 				}
->>>>>>> 4dcc2db0
 			}
 		}
 
@@ -289,22 +222,6 @@
 		if err = s.nLink.LinkSetVfVlan(pfLink, conf.VFID, *conf.Vlan); err != nil {
 			return fmt.Errorf("failed to set vf %d vlan: %v", conf.VFID, err)
 		}
-<<<<<<< HEAD
-	}
-
-	// 2. Set mac address
-	if conf.MAC != "" {
-		hwaddr, err := net.ParseMAC(conf.MAC)
-		if err != nil {
-			return fmt.Errorf("failed to parse MAC address %s: %v", conf.MAC, err)
-		}
-
-		if err = s.nLink.LinkSetVfHardwareAddr(pfLink, conf.VFID, hwaddr); err != nil {
-			return fmt.Errorf("failed to set MAC address to %s: %v", hwaddr, err)
-		}
-	}
-
-=======
 	}
 
 	// 2. Set mac address
@@ -315,14 +232,12 @@
 		}
 	}
 
->>>>>>> 4dcc2db0
 	// 3. Set min/max tx link rate. 0 means no rate limiting. Support depends on NICs and driver.
 	var minTxRate, maxTxRate int
 	rateConfigured := false
 	if conf.MinTxRate != nil {
 		minTxRate = *conf.MinTxRate
 		rateConfigured = true
-<<<<<<< HEAD
 	}
 
 	if conf.MaxTxRate != nil {
@@ -330,15 +245,6 @@
 		rateConfigured = true
 	}
 
-=======
-	}
-
-	if conf.MaxTxRate != nil {
-		maxTxRate = *conf.MaxTxRate
-		rateConfigured = true
-	}
-
->>>>>>> 4dcc2db0
 	if rateConfigured {
 		if err = s.nLink.LinkSetVfRate(pfLink, conf.VFID, minTxRate, maxTxRate); err != nil {
 			return fmt.Errorf("failed to set vf %d min_tx_rate to %d Mbps: max_tx_rate to %d Mbps: %v",
@@ -392,7 +298,6 @@
 
 // FillOriginalVfInfo fills the original vf info
 func (s *sriovManager) FillOriginalVfInfo(conf *sriovtypes.NetConf) error {
-<<<<<<< HEAD
 	pfLink, err := s.nLink.LinkByName(conf.Master)
 	if err != nil {
 		return fmt.Errorf("failed to lookup master %q: %v", conf.Master, err)
@@ -403,18 +308,16 @@
 		return fmt.Errorf("failed to find vf %d", conf.VFID)
 	}
 	conf.OrigVfState.FillFromVfInfo(vfState)
+
 	return err
 }
 
 // ResetVFConfig reset a VF to its original state
 func (s *sriovManager) ResetVFConfig(conf *sriovtypes.NetConf) error {
-=======
->>>>>>> 4dcc2db0
 	pfLink, err := s.nLink.LinkByName(conf.Master)
 	if err != nil {
 		return fmt.Errorf("failed to lookup master %q: %v", conf.Master, err)
 	}
-<<<<<<< HEAD
 
 	// Restore VLAN
 	if conf.Vlan != nil {
@@ -425,16 +328,8 @@
 		} else if err = s.nLink.LinkSetVfVlan(pfLink, conf.VFID, conf.OrigVfState.Vlan); err != nil {
 			return fmt.Errorf("failed to restore vf %d vlan: %v", conf.VFID, err)
 		}
-=======
-	// Save current the VF state before modifying it
-	vfState := getVfInfo(pfLink, conf.VFID)
-	if vfState == nil {
-		return fmt.Errorf("failed to find vf %d", conf.VFID)
->>>>>>> 4dcc2db0
-	}
-	conf.OrigVfState.FillFromVfInfo(vfState)
-
-<<<<<<< HEAD
+	}
+
 	// Restore spoofchk
 	if conf.SpoofChk != "" {
 		if err = s.nLink.LinkSetVfSpoofchk(pfLink, conf.VFID, conf.OrigVfState.SpoofChk); err != nil {
@@ -444,34 +339,16 @@
 
 	// Restore the original administrative MAC address
 	if conf.MAC != "" {
-		hwaddr, err := net.ParseMAC(conf.OrigVfState.AdminMAC)
-		if err != nil {
-			return fmt.Errorf("failed to parse original administrative MAC address %s: %v", conf.OrigVfState.AdminMAC, err)
-		}
-
-		/* Some NIC drivers (i.e. i40e/iavf) set VF MAC address asynchronously
-		   via PF. This means that while the PF could already show the VF with
-		   the desired MAC address, the netdev VF may still have the original
-		   one. If in this window we issue a netdev VF MAC address set, the driver
-		   will return an error and the pod will fail to create.
-		   Other NICs (Mellanox) require explicit netdev VF MAC address so we
-		   cannot skip this part.
-		   Retry up to 5 times; wait 200 milliseconds between retries
-		*/
-		err = utils.Retry(5, 200*time.Millisecond, func() error {
-			return s.nLink.LinkSetVfHardwareAddr(pfLink, conf.VFID, hwaddr)
-		})
-		if err != nil {
-			return fmt.Errorf("failed to restore original administrative MAC address %s: %v", hwaddr, err)
+		// when we restore the original hardware mac address we may get a device or resource busy. so we introduce retry
+		if err := utils.SetVFHardwareMAC(s.nLink, conf.Master, conf.VFID, conf.OrigVfState.AdminMAC); err != nil {
+			return fmt.Errorf("failed to restore original administrative MAC address %s: %v", conf.OrigVfState.AdminMAC, err)
 		}
 	}
 
 	// Restore VF trust
 	if conf.Trust != "" {
-		// TODO: netlink go implementation does not support getting VF trust, need to add support there first
-		// for now, just set VF trust to off if it was specified by the user in netconf
-		if err = s.nLink.LinkSetVfTrust(pfLink, conf.VFID, false); err != nil {
-			return fmt.Errorf("failed to disable trust for vf %d: %v", conf.VFID, err)
+		if err = s.nLink.LinkSetVfTrust(pfLink, conf.VFID, conf.OrigVfState.Trust); err != nil {
+			return fmt.Errorf("failed to set trust for vf %d: %v", conf.VFID, err)
 		}
 	}
 
@@ -491,66 +368,5 @@
 		}
 	}
 
-=======
-	return err
-}
-
-// ResetVFConfig reset a VF to its original state
-func (s *sriovManager) ResetVFConfig(conf *sriovtypes.NetConf) error {
-	pfLink, err := s.nLink.LinkByName(conf.Master)
-	if err != nil {
-		return fmt.Errorf("failed to lookup master %q: %v", conf.Master, err)
-	}
-
-	// Restore VLAN
-	if conf.Vlan != nil {
-		if conf.VlanQoS != nil {
-			if err = s.nLink.LinkSetVfVlanQos(pfLink, conf.VFID, conf.OrigVfState.Vlan, conf.OrigVfState.VlanQoS); err != nil {
-				return fmt.Errorf("failed to restore vf %d vlan: %v", conf.VFID, err)
-			}
-		} else if err = s.nLink.LinkSetVfVlan(pfLink, conf.VFID, conf.OrigVfState.Vlan); err != nil {
-			return fmt.Errorf("failed to restore vf %d vlan: %v", conf.VFID, err)
-		}
-	}
-
-	// Restore spoofchk
-	if conf.SpoofChk != "" {
-		if err = s.nLink.LinkSetVfSpoofchk(pfLink, conf.VFID, conf.OrigVfState.SpoofChk); err != nil {
-			return fmt.Errorf("failed to restore spoofchk for vf %d: %v", conf.VFID, err)
-		}
-	}
-
-	// Restore the original administrative MAC address
-	if conf.MAC != "" {
-		// when we restore the original hardware mac address we may get a device or resource busy. so we introduce retry
-		if err := utils.SetVFHardwareMAC(s.nLink, conf.Master, conf.VFID, conf.OrigVfState.AdminMAC); err != nil {
-			return fmt.Errorf("failed to restore original administrative MAC address %s: %v", conf.OrigVfState.AdminMAC, err)
-		}
-	}
-
-	// Restore VF trust
-	if conf.Trust != "" {
-		if err = s.nLink.LinkSetVfTrust(pfLink, conf.VFID, conf.OrigVfState.Trust); err != nil {
-			return fmt.Errorf("failed to set trust for vf %d: %v", conf.VFID, err)
-		}
-	}
-
-	// Restore rate limiting
-	if conf.MinTxRate != nil || conf.MaxTxRate != nil {
-		if err = s.nLink.LinkSetVfRate(pfLink, conf.VFID, conf.OrigVfState.MinTxRate, conf.OrigVfState.MaxTxRate); err != nil {
-			return fmt.Errorf("failed to disable rate limiting for vf %d %v", conf.VFID, err)
-		}
-	}
-
-	// Restore link state to `auto`
-	if conf.LinkState != "" {
-		// Reset only when link_state was explicitly specified, to  accommodate for drivers / NICs
-		// that don't support the netlink command (e.g. igb driver)
-		if err = s.nLink.LinkSetVfState(pfLink, conf.VFID, conf.OrigVfState.LinkState); err != nil {
-			return fmt.Errorf("failed to set link state to auto for vf %d: %v", conf.VFID, err)
-		}
-	}
-
->>>>>>> 4dcc2db0
 	return nil
 }