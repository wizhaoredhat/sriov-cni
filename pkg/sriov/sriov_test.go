--- conflicted
+++ resolved
@@ -15,26 +15,6 @@
 	"github.com/vishvananda/netlink"
 )
 
-<<<<<<< HEAD
-// FakeLink is a dummy netlink struct used during testing
-type FakeLink struct {
-	netlink.LinkAttrs
-}
-
-// type FakeLink struct {
-// 	linkAtrrs *netlink.LinkAttrs
-// }
-
-func (l *FakeLink) Attrs() *netlink.LinkAttrs {
-	return &l.LinkAttrs
-}
-
-func (l *FakeLink) Type() string {
-	return "FakeLink"
-}
-
-=======
->>>>>>> 4dcc2db0
 var _ = Describe("Sriov", func() {
 	var (
 		t GinkgoTInterface
@@ -66,8 +46,6 @@
 		It("Assuming existing interface", func() {
 			var targetNetNS ns.NetNS
 			targetNetNS, err := testutils.NewNS()
-<<<<<<< HEAD
-=======
 			defer func() {
 				if targetNetNS != nil {
 					targetNetNS.Close()
@@ -102,7 +80,6 @@
 		It("Setting VF's MAC address", func() {
 			var targetNetNS ns.NetNS
 			targetNetNS, err := testutils.NewNS()
->>>>>>> 4dcc2db0
 			defer func() {
 				if targetNetNS != nil {
 					targetNetNS.Close()
@@ -173,10 +150,6 @@
 			mocked.On("LinkSetVfVlan", mock.Anything, mock.AnythingOfType("int"), mock.AnythingOfType("int")).Return(nil)
 			mocked.On("LinkSetVfVlanQos", mock.Anything, mock.AnythingOfType("int"), mock.AnythingOfType("int"), mock.AnythingOfType("int")).Return(nil)
 			mockedPciUtils.On("EnableArpAndNdiscNotify", mock.AnythingOfType("string")).Return(nil)
-<<<<<<< HEAD
-			sm := sriovManager{nLink: mocked, utils: mockedPciUtils}
-			macAddr, err := sm.SetupVF(netconf, podifName, contID, targetNetNS)
-=======
 
 			sm := sriovManager{nLink: mocked, utils: mockedPciUtils}
 			err = sm.SetupVF(netconf, podifName, targetNetNS)
@@ -301,144 +274,19 @@
 			mocked.On("LinkSetNsFd", fakeLink, mock.AnythingOfType("int")).Return(nil)
 			sm := sriovManager{nLink: mocked}
 			err = sm.ReleaseVF(netconf, podifName, targetNetNS)
->>>>>>> 4dcc2db0
-			Expect(err).NotTo(HaveOccurred())
-			mocked.AssertExpectations(t)
-		})
-<<<<<<< HEAD
-		It("Setting VF's MAC address", func() {
-			var targetNetNS ns.NetNS
-			targetNetNS, err := testutils.NewNS()
-			defer func() {
-				if targetNetNS != nil {
-					targetNetNS.Close()
-				}
-			}()
-			Expect(err).NotTo(HaveOccurred())
-			mocked := &mocks_utils.NetlinkManager{}
-			mockedPciUtils := &mocks.PciUtils{}
-			fakeMac, err := net.ParseMAC("6e:16:06:0e:b7:e9")
-			Expect(err).NotTo(HaveOccurred())
-
-			netconf.MAC = "e4:11:22:33:44:55"
-			expMac, err := net.ParseMAC(netconf.MAC)
-			Expect(err).NotTo(HaveOccurred())
-
-			fakeLink := &FakeLink{netlink.LinkAttrs{
-				Index:        1000,
-				Name:         "dummylink",
-				HardwareAddr: fakeMac,
-			}}
-
-			mocked.On("LinkByName", mock.AnythingOfType("string")).Return(fakeLink, nil)
-			mocked.On("LinkSetDown", fakeLink).Return(nil)
-			mocked.On("LinkSetName", fakeLink, mock.Anything).Return(nil)
-			mocked.On("LinkSetHardwareAddr", fakeLink, expMac).Return(nil)
-			mocked.On("LinkSetNsFd", fakeLink, mock.AnythingOfType("int")).Return(nil)
-			mocked.On("LinkSetUp", fakeLink).Return(nil)
-			mockedPciUtils.On("EnableArpAndNdiscNotify", mock.AnythingOfType("string")).Return(nil)
-			sm := sriovManager{nLink: mocked, utils: mockedPciUtils}
-			macAddr, err := sm.SetupVF(netconf, podifName, contID, targetNetNS)
-			Expect(err).NotTo(HaveOccurred())
-			Expect(macAddr).To(Equal(netconf.MAC))
-			mocked.AssertExpectations(t)
-		})
-	})
-
-	Context("Checking ReleaseVF function", func() {
-		var (
-			podifName string
-			contID    string
-			netconf   *sriovtypes.NetConf
-		)
-
-		BeforeEach(func() {
-			podifName = "net1"
-			contID = "dummycid"
-			netconf = &sriovtypes.NetConf{
-				Master:      "enp175s0f1",
-				DeviceID:    "0000:af:06.0",
-				VFID:        0,
-				ContIFNames: "net1",
-				OrigVfState: sriovtypes.VfState{
-					HostIFName: "enp175s6",
-				},
-			}
-		})
-		It("Assuming existing interface", func() {
-=======
+			Expect(err).NotTo(HaveOccurred())
+			mocked.AssertExpectations(t)
+		})
 
 		DescribeTable("restores all multicast when provided in netconf", func(value, mockFunc string) {
->>>>>>> 4dcc2db0
-			var targetNetNS ns.NetNS
-			targetNetNS, err := testutils.NewNS()
-			defer func() {
-				if targetNetNS != nil {
-					targetNetNS.Close()
-				}
-			}()
-			Expect(err).NotTo(HaveOccurred())
-<<<<<<< HEAD
-			mocked := &mocks_utils.NetlinkManager{}
-			fakeLink := &FakeLink{netlink.LinkAttrs{Index: 1000, Name: "dummylink"}}
-
-			mocked.On("LinkByName", netconf.ContIFNames).Return(fakeLink, nil)
-			mocked.On("LinkSetDown", fakeLink).Return(nil)
-			mocked.On("LinkSetName", fakeLink, netconf.OrigVfState.HostIFName).Return(nil)
-			mocked.On("LinkSetNsFd", fakeLink, mock.AnythingOfType("int")).Return(nil)
-			sm := sriovManager{nLink: mocked}
-			err = sm.ReleaseVF(netconf, podifName, contID, targetNetNS)
-			Expect(err).NotTo(HaveOccurred())
-			mocked.AssertExpectations(t)
-		})
-	})
-	Context("Checking ReleaseVF function - restore config", func() {
-		var (
-			podifName string
-			contID    string
-			netconf   *sriovtypes.NetConf
-		)
-
-		BeforeEach(func() {
-			podifName = "net1"
-			contID = "dummycid"
-			netconf = &sriovtypes.NetConf{
-				Master:      "enp175s0f1",
-				DeviceID:    "0000:af:06.0",
-				VFID:        0,
-				MAC:         "aa:f3:8d:65:1b:d4",
-				ContIFNames: "net1",
-				OrigVfState: sriovtypes.VfState{
-					HostIFName:   "enp175s6",
-					EffectiveMAC: "c6:c8:7f:1f:21:90",
-				},
-			}
-		})
-		It("Restores Effective MAC address when provided in netconf", func() {
-			var targetNetNS ns.NetNS
-			targetNetNS, err := testutils.NewNS()
-			defer func() {
-				if targetNetNS != nil {
-					targetNetNS.Close()
-				}
-			}()
-			Expect(err).NotTo(HaveOccurred())
-			mocked := &mocks_utils.NetlinkManager{}
-			fakeLink := &FakeLink{netlink.LinkAttrs{Index: 1000, Name: "dummylink"}}
-
-			mocked.On("LinkByName", netconf.ContIFNames).Return(fakeLink, nil)
-			mocked.On("LinkSetDown", fakeLink).Return(nil)
-			mocked.On("LinkSetName", fakeLink, netconf.OrigVfState.HostIFName).Return(nil)
-			mocked.On("LinkSetNsFd", fakeLink, mock.AnythingOfType("int")).Return(nil)
-			origEffMac, err := net.ParseMAC(netconf.OrigVfState.EffectiveMAC)
-			Expect(err).NotTo(HaveOccurred())
-			mocked.On("LinkSetHardwareAddr", fakeLink, origEffMac).Return(nil)
-			sm := sriovManager{nLink: mocked}
-			err = sm.ReleaseVF(netconf, podifName, contID, targetNetNS)
-			Expect(err).NotTo(HaveOccurred())
-			mocked.AssertExpectations(t)
-		})
-=======
+			var targetNetNS ns.NetNS
+			targetNetNS, err := testutils.NewNS()
+			defer func() {
+				if targetNetNS != nil {
+					targetNetNS.Close()
+				}
+			}()
+			Expect(err).NotTo(HaveOccurred())
 
 			fakeLink := &utils.FakeLink{LinkAttrs: netlink.LinkAttrs{Index: 1000, Name: "dummylink"}}
 			mocked := &mocks_utils.NetlinkManager{}
@@ -460,7 +308,6 @@
 			Entry("Restoring all multicast off", "on", "LinkSetAllmulticastOff"),
 			Entry("Restoring all multicast on", "off", "LinkSetAllmulticastOn"),
 		)
->>>>>>> 4dcc2db0
 	})
 	Context("Checking FillOriginalVfInfo function", func() {
 		var (
@@ -484,11 +331,7 @@
 			fakeMac, err := net.ParseMAC("6e:16:06:0e:b7:e9")
 			Expect(err).NotTo(HaveOccurred())
 
-<<<<<<< HEAD
-			fakeLink := &FakeLink{netlink.LinkAttrs{
-=======
 			fakeLink := &utils.FakeLink{LinkAttrs: netlink.LinkAttrs{
->>>>>>> 4dcc2db0
 				Index:        1000,
 				Name:         "dummylink",
 				HardwareAddr: fakeMac,
@@ -524,11 +367,7 @@
 		})
 		It("Does not change VF config if it wasnt requested to be changed in netconf", func() {
 			mocked := &mocks_utils.NetlinkManager{}
-<<<<<<< HEAD
-			fakeLink := &FakeLink{netlink.LinkAttrs{Index: 1000, Name: "dummylink"}}
-=======
 			fakeLink := &utils.FakeLink{LinkAttrs: netlink.LinkAttrs{Index: 1000, Name: "dummylink"}}
->>>>>>> 4dcc2db0
 
 			mocked.On("LinkByName", netconf.Master).Return(fakeLink, nil)
 			sm := sriovManager{nLink: mocked}
@@ -551,11 +390,7 @@
 			netconf = &sriovtypes.NetConf{
 				Master:      "enp175s0f1",
 				DeviceID:    "0000:af:06.0",
-<<<<<<< HEAD
-				VFID:        3,
-=======
-				VFID:        0,
->>>>>>> 4dcc2db0
+				VFID:        0,
 				ContIFNames: "net1",
 				MAC:         "d2:fc:22:a7:0d:e8",
 				Vlan:        &vlan,
@@ -579,26 +414,16 @@
 			}
 		})
 		It("Restores original VF configurations", func() {
-<<<<<<< HEAD
-			mocked := &mocks_utils.NetlinkManager{}
-			fakeLink := &FakeLink{netlink.LinkAttrs{Index: 1000, Name: "dummylink"}}
-=======
 			origMac, err := net.ParseMAC(netconf.OrigVfState.AdminMAC)
 			Expect(err).NotTo(HaveOccurred())
 			mocked := &mocks_utils.NetlinkManager{}
 			fakeLink := &utils.FakeLink{LinkAttrs: netlink.LinkAttrs{Index: 1000, Name: "dummylink", Vfs: []netlink.VfInfo{
 				{Mac: origMac},
 			}}}
->>>>>>> 4dcc2db0
 
 			mocked.On("LinkByName", netconf.Master).Return(fakeLink, nil)
 			mocked.On("LinkSetVfVlanQos", fakeLink, netconf.VFID, netconf.OrigVfState.Vlan, netconf.OrigVfState.VlanQoS).Return(nil)
 			mocked.On("LinkSetVfSpoofchk", fakeLink, netconf.VFID, netconf.OrigVfState.SpoofChk).Return(nil)
-<<<<<<< HEAD
-			origMac, err := net.ParseMAC(netconf.OrigVfState.AdminMAC)
-			Expect(err).NotTo(HaveOccurred())
-=======
->>>>>>> 4dcc2db0
 			mocked.On("LinkSetVfHardwareAddr", fakeLink, netconf.VFID, origMac).Return(nil)
 			mocked.On("LinkSetVfTrust", fakeLink, netconf.VFID, false).Return(nil)
 			mocked.On("LinkSetVfRate", fakeLink, netconf.VFID, netconf.OrigVfState.MinTxRate, netconf.OrigVfState.MaxTxRate).Return(nil)
