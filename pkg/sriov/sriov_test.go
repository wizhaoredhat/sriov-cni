package sriov

import (
	"github.com/k8snetworkplumbingwg/sriov-cni/pkg/utils"
	"net"

	"github.com/containernetworking/plugins/pkg/ns"
	"github.com/containernetworking/plugins/pkg/testutils"
	"github.com/k8snetworkplumbingwg/sriov-cni/pkg/sriov/mocks"
	sriovtypes "github.com/k8snetworkplumbingwg/sriov-cni/pkg/types"
	mocks_utils "github.com/k8snetworkplumbingwg/sriov-cni/pkg/utils/mocks"
	. "github.com/onsi/ginkgo/v2"
	. "github.com/onsi/gomega"
	"github.com/stretchr/testify/mock"
	"github.com/vishvananda/netlink"
)

var _ = Describe("Sriov", func() {
	var (
		t GinkgoTInterface
	)
	BeforeEach(func() {
		t = GinkgoT()
	})

	Context("Checking SetupVF function", func() {
		var (
			podifName string
			netconf   *sriovtypes.NetConf
		)

		BeforeEach(func() {
			podifName = "net1"
			netconf = &sriovtypes.NetConf{
				Master:      "enp175s0f1",
				DeviceID:    "0000:af:06.0",
				VFID:        0,
				ContIFNames: "net1",
				OrigVfState: sriovtypes.VfState{
					HostIFName: "enp175s6",
				},
			}
			t = GinkgoT()
		})

		It("Assuming existing interface", func() {
			var targetNetNS ns.NetNS
			targetNetNS, err := testutils.NewNS()
			defer func() {
				if targetNetNS != nil {
					targetNetNS.Close()
				}
			}()
			Expect(err).NotTo(HaveOccurred())
			mocked := &mocks_utils.NetlinkManager{}
			mockedPciUtils := &mocks.PciUtils{}
			fakeMac, err := net.ParseMAC("6e:16:06:0e:b7:e9")

			Expect(err).NotTo(HaveOccurred())

			fakeLink := &utils.FakeLink{LinkAttrs: netlink.LinkAttrs{
				Index:        1000,
				Name:         "dummylink",
				HardwareAddr: fakeMac,
			}}

			mocked.On("LinkByName", mock.AnythingOfType("string")).Return(fakeLink, nil)
			mocked.On("LinkSetDown", fakeLink).Return(nil)
			mocked.On("LinkSetName", fakeLink, mock.Anything).Return(nil)
			mocked.On("LinkSetNsFd", fakeLink, mock.AnythingOfType("int")).Return(nil)
			mocked.On("LinkSetUp", fakeLink).Return(nil)
			mocked.On("LinkSetVfVlan", mock.Anything, mock.AnythingOfType("int"), mock.AnythingOfType("int")).Return(nil)
			mocked.On("LinkSetVfVlanQos", mock.Anything, mock.AnythingOfType("int"), mock.AnythingOfType("int"), mock.AnythingOfType("int")).Return(nil)
			mockedPciUtils.On("EnableArpAndNdiscNotify", mock.AnythingOfType("string")).Return(nil)
			sm := sriovManager{nLink: mocked, utils: mockedPciUtils}
			err = sm.SetupVF(netconf, podifName, targetNetNS)
			Expect(err).NotTo(HaveOccurred())
			Expect(netconf.OrigVfState.EffectiveMAC).To(Equal("6e:16:06:0e:b7:e9"))
		})
		It("Setting VF's MAC address", func() {
			var targetNetNS ns.NetNS
			targetNetNS, err := testutils.NewNS()
			defer func() {
				if targetNetNS != nil {
					targetNetNS.Close()
				}
			}()
			Expect(err).NotTo(HaveOccurred())
			mocked := &mocks_utils.NetlinkManager{}
			mockedPciUtils := &mocks.PciUtils{}
			fakeMac, err := net.ParseMAC("6e:16:06:0e:b7:e9")
			Expect(err).NotTo(HaveOccurred())

			netconf.MAC = "e4:11:22:33:44:55"
			expMac, err := net.ParseMAC(netconf.MAC)
			Expect(err).NotTo(HaveOccurred())

			fakeLink := &utils.FakeLink{LinkAttrs: netlink.LinkAttrs{
				Index:        1000,
				Name:         "dummylink",
				HardwareAddr: fakeMac,
			}}

			tempLink := &utils.FakeLink{LinkAttrs: netlink.LinkAttrs{
				Index:        1000,
				Name:         "temp_1000",
				HardwareAddr: expMac,
			}}

			mocked.On("LinkByName", "enp175s6").Return(fakeLink, nil)
			mocked.On("LinkByName", "temp_1000").Return(tempLink, nil)
			mocked.On("LinkSetDown", fakeLink).Return(nil)
			mocked.On("LinkSetName", fakeLink, mock.Anything).Return(nil)
			mocked.On("LinkSetHardwareAddr", tempLink, expMac).Return(nil)
			mocked.On("LinkSetNsFd", fakeLink, mock.AnythingOfType("int")).Return(nil)
			mocked.On("LinkSetUp", fakeLink).Return(nil)
			mockedPciUtils.On("EnableArpAndNdiscNotify", mock.AnythingOfType("string")).Return(nil)
			sm := sriovManager{nLink: mocked, utils: mockedPciUtils}
			err = sm.SetupVF(netconf, podifName, targetNetNS)
			Expect(err).NotTo(HaveOccurred())
			mocked.AssertExpectations(t)
		})
<<<<<<< HEAD
=======

		DescribeTable("Setting all multicast", func(value, mockFunc string) {
			var targetNetNS ns.NetNS
			targetNetNS, err := testutils.NewNS()
			defer func() {
				if targetNetNS != nil {
					targetNetNS.Close()
				}
			}()
			Expect(err).NotTo(HaveOccurred())

			mocked := &mocks_utils.NetlinkManager{}
			mockedPciUtils := &mocks.PciUtils{}

			fakeLink := &utils.FakeLink{LinkAttrs: netlink.LinkAttrs{
				Index: 1000,
				Name:  "dummylink",
			}}

			netconf.AllMulti = value

			mocked.On("LinkByName", mock.AnythingOfType("string")).Return(fakeLink, nil)
			mocked.On(mockFunc, mock.Anything).Return(nil)
			mocked.On("LinkSetDown", fakeLink).Return(nil)
			mocked.On("LinkSetName", fakeLink, mock.Anything).Return(nil)
			mocked.On("LinkSetNsFd", fakeLink, mock.AnythingOfType("int")).Return(nil)
			mocked.On("LinkSetUp", fakeLink).Return(nil)
			mocked.On("LinkSetVfVlan", mock.Anything, mock.AnythingOfType("int"), mock.AnythingOfType("int")).Return(nil)
			mocked.On("LinkSetVfVlanQos", mock.Anything, mock.AnythingOfType("int"), mock.AnythingOfType("int"), mock.AnythingOfType("int")).Return(nil)
			mockedPciUtils.On("EnableArpAndNdiscNotify", mock.AnythingOfType("string")).Return(nil)

			sm := sriovManager{nLink: mocked, utils: mockedPciUtils}
			err = sm.SetupVF(netconf, podifName, targetNetNS)
			Expect(err).NotTo(HaveOccurred())
		},
			Entry("Enabling all multicast", "on", "LinkSetAllmulticastOn"),
			Entry("Disabling all multicast", "off", "LinkSetAllmulticastOff"),
		)
>>>>>>> 4dcc2db0
	})

	Context("Checking ReleaseVF function", func() {
		var (
			podifName string
			netconf   *sriovtypes.NetConf
		)

		BeforeEach(func() {
			podifName = "net1"
			netconf = &sriovtypes.NetConf{
				Master:      "enp175s0f1",
				DeviceID:    "0000:af:06.0",
				VFID:        0,
				ContIFNames: "net1",
				OrigVfState: sriovtypes.VfState{
					HostIFName:   "enp175s6",
					EffectiveMAC: "6e:16:06:0e:b7:e9",
				},
			}
		})
		It("Assuming existing interface", func() {
			var targetNetNS ns.NetNS
			targetNetNS, err := testutils.NewNS()
			defer func() {
				if targetNetNS != nil {
					targetNetNS.Close()
				}
			}()
			Expect(err).NotTo(HaveOccurred())
			mocked := &mocks_utils.NetlinkManager{}
			fakeMac, err := net.ParseMAC("6e:16:06:0e:b7:e9")
			Expect(err).NotTo(HaveOccurred())

			fakeLink := &utils.FakeLink{LinkAttrs: netlink.LinkAttrs{Index: 1000, Name: "dummylink", HardwareAddr: fakeMac}}

			mocked.On("LinkByName", netconf.ContIFNames).Return(fakeLink, nil)
			mocked.On("LinkSetDown", fakeLink).Return(nil)
			mocked.On("LinkSetName", fakeLink, netconf.OrigVfState.HostIFName).Return(nil)
			mocked.On("LinkSetNsFd", fakeLink, mock.AnythingOfType("int")).Return(nil)
			sm := sriovManager{nLink: mocked}
			err = sm.ReleaseVF(netconf, podifName, targetNetNS)
			Expect(err).NotTo(HaveOccurred())
			mocked.AssertExpectations(t)
		})
	})
	Context("Checking ReleaseVF function - restore config", func() {
		var (
			podifName string
			netconf   *sriovtypes.NetConf
		)

		BeforeEach(func() {
			podifName = "net1"
			netconf = &sriovtypes.NetConf{
				Master:      "enp175s0f1",
				DeviceID:    "0000:af:06.0",
				VFID:        0,
				ContIFNames: "net1",
				OrigVfState: sriovtypes.VfState{
					HostIFName:   "enp175s6",
					EffectiveMAC: "c6:c8:7f:1f:21:90",
				},
			}
		})
		It("Should not restores Effective MAC address when it is not provided in netconf", func() {
			var targetNetNS ns.NetNS
			targetNetNS, err := testutils.NewNS()
			defer func() {
				if targetNetNS != nil {
					targetNetNS.Close()
				}
			}()
			Expect(err).NotTo(HaveOccurred())
			fakeLink := &utils.FakeLink{LinkAttrs: netlink.LinkAttrs{Index: 1000, Name: "dummylink"}}
			mocked := &mocks_utils.NetlinkManager{}

			mocked.On("LinkByName", netconf.ContIFNames).Return(fakeLink, nil)
			mocked.On("LinkSetDown", fakeLink).Return(nil)
			mocked.On("LinkSetName", fakeLink, netconf.OrigVfState.HostIFName).Return(nil)
			mocked.On("LinkSetNsFd", fakeLink, mock.AnythingOfType("int")).Return(nil)
			sm := sriovManager{nLink: mocked}
			err = sm.ReleaseVF(netconf, podifName, targetNetNS)
			Expect(err).NotTo(HaveOccurred())
			mocked.AssertExpectations(t)
		})

		It("Restores Effective MAC address when provided in netconf", func() {
			netconf.MAC = "aa:f3:8d:65:1b:d4"
			var targetNetNS ns.NetNS
			targetNetNS, err := testutils.NewNS()
			defer func() {
				if targetNetNS != nil {
					targetNetNS.Close()
				}
			}()
			Expect(err).NotTo(HaveOccurred())
			fakeLink := &utils.FakeLink{LinkAttrs: netlink.LinkAttrs{Index: 1000, Name: "dummylink"}}
			mocked := &mocks_utils.NetlinkManager{}

			fakeMac, err := net.ParseMAC("c6:c8:7f:1f:21:90")
			Expect(err).NotTo(HaveOccurred())
			tempLink := &utils.FakeLink{LinkAttrs: netlink.LinkAttrs{
				Index:        1000,
				Name:         "enp175s6",
				HardwareAddr: fakeMac,
			}}

			mocked.On("LinkByName", netconf.ContIFNames).Return(fakeLink, nil)
			mocked.On("LinkByName", netconf.OrigVfState.HostIFName).Return(tempLink, nil)
			mocked.On("LinkSetDown", fakeLink).Return(nil)
			mocked.On("LinkSetHardwareAddr", tempLink, fakeMac).Return(nil)
			mocked.On("LinkSetName", fakeLink, netconf.OrigVfState.HostIFName).Return(nil)
			mocked.On("LinkSetNsFd", fakeLink, mock.AnythingOfType("int")).Return(nil)
			sm := sriovManager{nLink: mocked}
			err = sm.ReleaseVF(netconf, podifName, targetNetNS)
			Expect(err).NotTo(HaveOccurred())
			mocked.AssertExpectations(t)
		})
	})
	Context("Checking FillOriginalVfInfo function", func() {
		var (
			netconf *sriovtypes.NetConf
		)

		BeforeEach(func() {
			netconf = &sriovtypes.NetConf{
				Master:      "enp175s0f1",
				DeviceID:    "0000:af:06.0",
				VFID:        0,
				ContIFNames: "net1",
				OrigVfState: sriovtypes.VfState{
					HostIFName: "enp175s6",
				},
			}
		})
		It("Saves the current VF state", func() {
			mocked := &mocks_utils.NetlinkManager{}
			//fakeLink := &FakeLink{netlink.LinkAttrs{Index: 1000, Name: "dummylink"}}
			fakeMac, err := net.ParseMAC("6e:16:06:0e:b7:e9")
			Expect(err).NotTo(HaveOccurred())

			fakeLink := &utils.FakeLink{LinkAttrs: netlink.LinkAttrs{
				Index:        1000,
				Name:         "dummylink",
				HardwareAddr: fakeMac,
				Vfs: []netlink.VfInfo{
					{
						ID:  0,
						Mac: net.HardwareAddr(fakeMac),
					},
				},
			}}
			mocked.On("LinkByName", netconf.Master).Return(fakeLink, nil)
			sm := sriovManager{nLink: mocked}
			err = sm.FillOriginalVfInfo(netconf)
			Expect(err).NotTo(HaveOccurred())
			mocked.AssertExpectations(t)
		})
	})
	Context("Checking ResetVFConfig function - restore config no user params", func() {
		var (
			netconf *sriovtypes.NetConf
		)

		BeforeEach(func() {
			netconf = &sriovtypes.NetConf{
				Master:      "enp175s0f1",
				DeviceID:    "0000:af:06.0",
				VFID:        0,
				ContIFNames: "net1",
				OrigVfState: sriovtypes.VfState{
					HostIFName: "enp175s6",
				},
			}
		})
		It("Does not change VF config if it wasnt requested to be changed in netconf", func() {
			mocked := &mocks_utils.NetlinkManager{}
			fakeLink := &utils.FakeLink{LinkAttrs: netlink.LinkAttrs{Index: 1000, Name: "dummylink"}}

			mocked.On("LinkByName", netconf.Master).Return(fakeLink, nil)
			sm := sriovManager{nLink: mocked}
			err := sm.ResetVFConfig(netconf)
			Expect(err).NotTo(HaveOccurred())
			mocked.AssertExpectations(t)
		})
	})
	Context("Checking ResetVFConfig function - restore config with user params", func() {
		var (
			netconf *sriovtypes.NetConf
		)

		BeforeEach(func() {
			vlan := 6
			vlanQos := 3
			maxTxRate := 4000
			minTxRate := 1000

			netconf = &sriovtypes.NetConf{
				Master:      "enp175s0f1",
				DeviceID:    "0000:af:06.0",
				VFID:        0,
				ContIFNames: "net1",
				MAC:         "d2:fc:22:a7:0d:e8",
				Vlan:        &vlan,
				VlanQoS:     &vlanQos,
				SpoofChk:    "on",
				MaxTxRate:   &maxTxRate,
				MinTxRate:   &minTxRate,
				Trust:       "on",
				LinkState:   "enable",
				OrigVfState: sriovtypes.VfState{
					HostIFName:   "enp175s6",
					SpoofChk:     false,
					AdminMAC:     "aa:f3:8d:65:1b:d4",
					EffectiveMAC: "aa:f3:8d:65:1b:d4",
					Vlan:         1,
					VlanQoS:      1,
					MinTxRate:    0,
					MaxTxRate:    0,
					LinkState:    2, // disable
				},
			}
		})
		It("Restores original VF configurations", func() {
			origMac, err := net.ParseMAC(netconf.OrigVfState.AdminMAC)
			Expect(err).NotTo(HaveOccurred())
			mocked := &mocks_utils.NetlinkManager{}
			fakeLink := &utils.FakeLink{LinkAttrs: netlink.LinkAttrs{Index: 1000, Name: "dummylink", Vfs: []netlink.VfInfo{
				{Mac: origMac},
			}}}

			mocked.On("LinkByName", netconf.Master).Return(fakeLink, nil)
			mocked.On("LinkSetVfVlanQos", fakeLink, netconf.VFID, netconf.OrigVfState.Vlan, netconf.OrigVfState.VlanQoS).Return(nil)
			mocked.On("LinkSetVfSpoofchk", fakeLink, netconf.VFID, netconf.OrigVfState.SpoofChk).Return(nil)
			mocked.On("LinkSetVfHardwareAddr", fakeLink, netconf.VFID, origMac).Return(nil)
			mocked.On("LinkSetVfTrust", fakeLink, netconf.VFID, false).Return(nil)
			mocked.On("LinkSetVfRate", fakeLink, netconf.VFID, netconf.OrigVfState.MinTxRate, netconf.OrigVfState.MaxTxRate).Return(nil)
			mocked.On("LinkSetVfState", fakeLink, netconf.VFID, netconf.OrigVfState.LinkState).Return(nil)

			sm := sriovManager{nLink: mocked}
			err = sm.ResetVFConfig(netconf)
			Expect(err).NotTo(HaveOccurred())
			mocked.AssertExpectations(t)
		})
	})
})<|MERGE_RESOLUTION|>--- conflicted
+++ resolved
@@ -120,47 +120,6 @@
 			Expect(err).NotTo(HaveOccurred())
 			mocked.AssertExpectations(t)
 		})
-<<<<<<< HEAD
-=======
-
-		DescribeTable("Setting all multicast", func(value, mockFunc string) {
-			var targetNetNS ns.NetNS
-			targetNetNS, err := testutils.NewNS()
-			defer func() {
-				if targetNetNS != nil {
-					targetNetNS.Close()
-				}
-			}()
-			Expect(err).NotTo(HaveOccurred())
-
-			mocked := &mocks_utils.NetlinkManager{}
-			mockedPciUtils := &mocks.PciUtils{}
-
-			fakeLink := &utils.FakeLink{LinkAttrs: netlink.LinkAttrs{
-				Index: 1000,
-				Name:  "dummylink",
-			}}
-
-			netconf.AllMulti = value
-
-			mocked.On("LinkByName", mock.AnythingOfType("string")).Return(fakeLink, nil)
-			mocked.On(mockFunc, mock.Anything).Return(nil)
-			mocked.On("LinkSetDown", fakeLink).Return(nil)
-			mocked.On("LinkSetName", fakeLink, mock.Anything).Return(nil)
-			mocked.On("LinkSetNsFd", fakeLink, mock.AnythingOfType("int")).Return(nil)
-			mocked.On("LinkSetUp", fakeLink).Return(nil)
-			mocked.On("LinkSetVfVlan", mock.Anything, mock.AnythingOfType("int"), mock.AnythingOfType("int")).Return(nil)
-			mocked.On("LinkSetVfVlanQos", mock.Anything, mock.AnythingOfType("int"), mock.AnythingOfType("int"), mock.AnythingOfType("int")).Return(nil)
-			mockedPciUtils.On("EnableArpAndNdiscNotify", mock.AnythingOfType("string")).Return(nil)
-
-			sm := sriovManager{nLink: mocked, utils: mockedPciUtils}
-			err = sm.SetupVF(netconf, podifName, targetNetNS)
-			Expect(err).NotTo(HaveOccurred())
-		},
-			Entry("Enabling all multicast", "on", "LinkSetAllmulticastOn"),
-			Entry("Disabling all multicast", "off", "LinkSetAllmulticastOff"),
-		)
->>>>>>> 4dcc2db0
 	})
 
 	Context("Checking ReleaseVF function", func() {
