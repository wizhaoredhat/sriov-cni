--- conflicted
+++ resolved
@@ -1,10 +1,6 @@
 package sriov
 
 import (
-<<<<<<< HEAD
-	"github.com/k8snetworkplumbingwg/sriov-cni/pkg/utils"
-=======
->>>>>>> 4dcc2db0
 	. "github.com/onsi/ginkgo/v2"
 	. "github.com/onsi/gomega"
 
