--- conflicted
+++ resolved
@@ -9,10 +9,7 @@
 type VfState struct {
 	HostIFName   string
 	SpoofChk     bool
-<<<<<<< HEAD
-=======
 	Trust        bool
->>>>>>> 4dcc2db0
 	AdminMAC     string
 	EffectiveMAC string
 	Vlan         int
@@ -20,10 +17,7 @@
 	MinTxRate    int
 	MaxTxRate    int
 	LinkState    uint32
-<<<<<<< HEAD
-=======
 	AllMulti     bool
->>>>>>> 4dcc2db0
 }
 
 // FillFromVfInfo - Fill attributes according to the provided netlink.VfInfo struct
@@ -35,21 +29,14 @@
 	vs.Vlan = info.Vlan
 	vs.VlanQoS = info.Qos
 	vs.SpoofChk = info.Spoofchk
-<<<<<<< HEAD
-=======
 	vs.Trust = info.Trust != 0
->>>>>>> 4dcc2db0
 }
 
 // NetConf extends types.NetConf for sriov-cni
 type NetConf struct {
 	types.NetConf
 	OrigVfState   VfState // Stores the original VF state as it was prior to any operations done during cmdAdd flow
-<<<<<<< HEAD
-	DPDKMode      bool
-=======
 	DPDKMode      bool    `json:"-"`
->>>>>>> 4dcc2db0
 	Master        string
 	MAC           string
 	Vlan          *int   `json:"vlan"`
@@ -57,20 +44,12 @@
 	DeviceID      string `json:"deviceID"` // PCI address of a VF in valid sysfs format
 	VFID          int
 	ContIFNames   string // VF names after in the container; used during deletion
-<<<<<<< HEAD
-	MinTxRate     *int   `json:"min_tx_rate"`          // Mbps, 0 = disable rate limiting
-	MaxTxRate     *int   `json:"max_tx_rate"`          // Mbps, 0 = disable rate limiting
-	SpoofChk      string `json:"spoofchk,omitempty"`   // on|off
-	Trust         string `json:"trust,omitempty"`      // on|off
-	LinkState     string `json:"link_state,omitempty"` // auto|enable|disable
-=======
 	MinTxRate     *int   `json:"min_tx_rate"`             // Mbps, 0 = disable rate limiting
 	MaxTxRate     *int   `json:"max_tx_rate"`             // Mbps, 0 = disable rate limiting
 	SpoofChk      string `json:"spoofchk,omitempty"`      // on|off
 	Trust         string `json:"trust,omitempty"`         // on|off
 	LinkState     string `json:"link_state,omitempty"`    // auto|enable|disable
 	AllMulti      string `json:"all_multicast,omitempty"` // on|off
->>>>>>> 4dcc2db0
 	RuntimeConfig struct {
 		Mac string `json:"mac,omitempty"`
 	} `json:"runtimeConfig,omitempty"`
