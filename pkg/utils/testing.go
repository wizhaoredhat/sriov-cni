--- conflicted
+++ resolved
@@ -11,12 +11,9 @@
 	"path/filepath"
 	"syscall"
 
-<<<<<<< HEAD
-=======
 	"github.com/vishvananda/netlink"
 )
 
->>>>>>> 4dcc2db0
 type tmpSysFs struct {
 	dirRoot      string
 	dirList      []string
